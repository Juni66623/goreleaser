// Package checksums provides a Pipe that creates .checksums files for
// each artifact.
package checksums

import (
	"fmt"
	"os"
	"path/filepath"

	"github.com/apex/log"
	"github.com/goreleaser/goreleaser/checksum"
	"github.com/goreleaser/goreleaser/context"
	"golang.org/x/sync/errgroup"
)

// Pipe for checksums
type Pipe struct{}

// Description of the pipe
func (Pipe) Description() string {
	return "Calculating checksums"
}

// Run the pipe
func (Pipe) Run(ctx *context.Context) (err error) {
	file, err := os.OpenFile(
		filepath.Join(
			ctx.Config.Dist,
			fmt.Sprintf("%v_checksums.txt", ctx.Config.Build.Binary),
		),
		os.O_APPEND|os.O_WRONLY|os.O_CREATE|os.O_TRUNC,
		0644,
	)
	if err != nil {
		return err
	}
	defer func() {
		_ = file.Close()
		ctx.AddArtifact(file.Name())
	}()
	var g errgroup.Group
	for _, artifact := range ctx.Artifacts {
		artifact := artifact
		g.Go(func() error {
			return checksums(ctx, file, artifact)
		})
	}
	return g.Wait()
}

func checksums(ctx *context.Context, file *os.File, name string) error {
<<<<<<< HEAD
	log.WithField("file", name).Info("Checksumming")
=======
	log.WithField("file", name).Info("checksumming")
>>>>>>> 36d056e7
	var artifact = filepath.Join(ctx.Config.Dist, name)
	sha, err := checksum.SHA256(artifact)
	if err != nil {
		return err
	}
	_, err = file.WriteString(fmt.Sprintf("%v  %v\n", sha, name))
	return err
}<|MERGE_RESOLUTION|>--- conflicted
+++ resolved
@@ -49,11 +49,7 @@
 }
 
 func checksums(ctx *context.Context, file *os.File, name string) error {
-<<<<<<< HEAD
-	log.WithField("file", name).Info("Checksumming")
-=======
 	log.WithField("file", name).Info("checksumming")
->>>>>>> 36d056e7
 	var artifact = filepath.Join(ctx.Config.Dist, name)
 	sha, err := checksum.SHA256(artifact)
 	if err != nil {
