--- conflicted
+++ resolved
@@ -26,13 +26,6 @@
 func buildTargets(ctx *context.Context) (targets []buildTarget) {
 	for _, target := range allBuildTargets(ctx) {
 		if !valid(target) {
-<<<<<<< HEAD
-			log.WithField("target", target.PrettyString()).Warn("Skipped invalid build")
-			continue
-		}
-		if ignored(ctx, target) {
-			log.WithField("target", target.PrettyString()).Warn("Skipped ignored build")
-=======
 			log.WithField("target", target.PrettyString()).
 				Warn("skipped invalid build")
 			continue
@@ -40,7 +33,6 @@
 		if ignored(ctx, target) {
 			log.WithField("target", target.PrettyString()).
 				Warn("skipped ignored build")
->>>>>>> 36d056e7
 			continue
 		}
 		targets = append(targets, target)
